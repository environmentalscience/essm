--- conflicted
+++ resolved
@@ -157,12 +157,6 @@
 
         **Examples:**
 
-<<<<<<< HEAD
-        >>> from essm.equations.leaf.energy_water import eq_Rs_enbal, eq_El
-        >>> from essm.equations.leaf.energy_water import eq_Hl
-        >>> eq_Rs_enbal.subs(eq_El, eq_Hl)
-        Eq(R_s, E_lmol*M_w*lambda_E + R_ll + a_sh*h_c*(-T_a + T_l))
-=======
         >>> from essm.equations.leaf.energy_water import (
         ... eq_Rs_enbal, eq_El, eq_Hl, eq_Rll )
         >>> eq_Rs_enbal.subs(eq_El, eq_Hl, eq_Rll)
@@ -177,27 +171,12 @@
         Eq(Le, (T_a*p_alpha1 - p_alpha2)/(T_a*p_Dva1 - p_Dva2))
         >>> eq_Le.subs(eq_Dva, eq_alphaa)
         Eq(Le, (T_a*p_alpha1 - p_alpha2)/(T_a*p_Dva1 - p_Dva2))
->>>>>>> 4693e846
         """
         sequence = args
         only_eqs = all(isinstance(arg, Eq) for arg in args)
 
         if len(args) == 1:
             if isinstance(args[0], Eq):
-<<<<<<< HEAD
-                arg1 = {args[0].lhs: args[0].rhs}
-                return Eq(self.lhs.subs(arg1, **kwargs),
-                          self.rhs.subs(arg1, **kwargs))
-        else:
-            arg1 = {}
-            for arg in args:
-                if isinstance(arg, Eq):
-                    arg1[arg.lhs] = arg.rhs
-                else:
-                    arg1 = {args[0]: args[1]}
-            return Eq(self.lhs.subs(arg1, **kwargs),
-                      self.rhs.subs(arg1, **kwargs))
-=======
                 sequence = ({args[0].lhs: args[0].rhs}, )
         elif len(args) == 2 and not only_eqs:
                 sequence = ({args[0]: args[1]}, )
@@ -207,7 +186,6 @@
                 sub_eqs[arg.lhs] = arg.rhs
             sequence = (sub_eqs, )
 
->>>>>>> 4693e846
         return Eq(
             self.lhs.subs(*sequence, **kwargs),
             self.rhs.subs(*sequence, **kwargs),
