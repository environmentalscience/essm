# -*- coding: utf-8 -*-
"""Test variables."""

import pytest

from essm.variables import Variable
from essm.variables.units import (derive_baseunit, derive_unit, joule,
                                  kilogram, markdown, meter, second)
from essm.variables.utils import generate_metadata_table
from sympy import Eq


class demo_variable(Variable):
    """Test variable."""

    default = 1
    unit = meter


class demo_variable1(Variable):
    """Test variable."""

    default = 1
    unit = meter


class demo_expression_variable(Variable):
    """Test expression variable."""

    expr = 2 * demo_variable


class lambda_E(Variable):
    unit = joule / kilogram


class E_lmass(Variable):
    unit = kilogram / (meter ** 2 * second)


class E_l(Variable):
    unit = joule / (meter ** 2 * second)


def test_variable_definition():
    """Test variable definition."""
    assert demo_variable.definition.default == 1
    assert demo_expression_variable.subs(Variable.__expressions__) \
        == 2 * demo_variable
    assert demo_expression_variable.definition.unit == meter


def test_local_definition():
    """Test local variable definition."""

    class local_definition(Variable):
        """Local definition."""
        unit = joule

        class local_variable(Variable):
            """Local variable."""
            unit = kilogram * meter ** 2 / second ** 2
            default = 2

        expr = 1.5 * local_variable

    assert local_definition.__doc__ == local_definition.definition.__doc__
    assert local_definition.definition.expr.subs(Variable.__defaults__) == 3
    assert local_definition.definition.unit == joule


def test_unit_check():
    """Test unit validation."""

    class valid_unit(Variable):
        expr = 3 * demo_variable
        unit = meter

    with pytest.raises(ValueError):

        class invalid_unit(Variable):
            expr = 4 * demo_variable
            unit = second


def test_symbolic():
    """Test that variables behave like symbols"""

    class l1(Variable):
        """Length"""
        unit = meter

    class l2(Variable):
        """Length"""
        unit = meter

    assert Eq(l1, -l2) is not False


def test_derive_unit():
    """Test derive_unit from expression."""

    assert derive_baseunit(2 * lambda_E * E_lmass) \
        == kilogram / second ** 3
    assert derive_unit(2 * lambda_E * E_lmass) \
        == joule / (meter ** 2 * second)
    assert derive_unit(E_l / E_l) == 1
    assert(derive_unit(demo_variable - demo_variable1)) \
        == meter
    with pytest.raises(ValueError):
        derive_unit(lambda_E + E_lmass)

    class dimensionless(Variable):
        expr = demo_variable / demo_expression_variable

    assert dimensionless.definition.unit == 1


def test_remove_variable_from_registry():
    """Check is the variable is removed from registry."""

    class removable(Variable):
        """Should be removed."""

    with pytest.warns(UserWarning):
        del Variable[removable]

    assert removable not in Variable.__registry__

    with pytest.raises(KeyError):
        del Variable[removable]


<<<<<<< HEAD
=======
def test_latex():
    """Test latex representaiton of variables."""

    from sympy import latex

    class lmbda(Variable):
        """Test variable."""
        latex_name = 'L'

    assert latex(lmbda) == 'L'


>>>>>>> 7efa1f87
def test_markdown():
    """Check markdown representation of units."""
    assert markdown(kilogram * meter / second ** 2) == 'kg m s$^{-2}$'


def test_generate_metadata_table():
    """Check display of table of units."""
    assert generate_metadata_table([E_l, lambda_E]) \
        == [('Symbol', 'Name', 'Description', 'Default value', 'Units'),
            ('$\\lambda_E$', 'lambda_E', 'Latent heat of evaporation.',
            '2450000.0', 'J kg$^{-1}$'), ('$E_l$', 'E_l',
            'Latent heat flux from leaf.', '-', 'J m$^{-2}$ s$^{-1}$')]<|MERGE_RESOLUTION|>--- conflicted
+++ resolved
@@ -131,8 +131,6 @@
         del Variable[removable]
 
 
-<<<<<<< HEAD
-=======
 def test_latex():
     """Test latex representaiton of variables."""
 
@@ -145,7 +143,6 @@
     assert latex(lmbda) == 'L'
 
 
->>>>>>> 7efa1f87
 def test_markdown():
     """Check markdown representation of units."""
     assert markdown(kilogram * meter / second ** 2) == 'kg m s$^{-2}$'
