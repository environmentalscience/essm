# -*- coding: utf-8 -*-
"""Test equations."""

import pytest

from essm import Eq, solve
from essm._generator import EquationWriter
from essm.equations import Equation
from essm.variables import Variable
from essm.variables.units import joule, kelvin, meter, mole, second
from essm.variables.utils import get_variables


class demo_g(Variable):
    """Test variable."""

    default = 9.8
    unit = meter / second ** 2


class demo_v(Variable):
    unit = meter/second


class demo_t(Variable):
    unit = second


class demo_fall(Equation):
    """Test equation."""

    class d(Variable):
        unit = meter

    class t(Variable):
        unit = second

    expr = Eq(d, 1 / 2 * demo_g * t ** 2)


class demo_velocity(Equation):
    """Test equation."""
<<<<<<< HEAD

    expr = Eq(demo_v, demo_g * demo_t)
=======
    
    class v(Variable):
        unit = meter/second
        
    class t(Variable):
        unit = meter
    
    expr = Eq(v, demo_g * t)
>>>>>>> 481c9d39


def test_equation():
    """Test variable definition."""
    assert demo_fall.__doc__ == demo_fall.definition.__doc__
    assert demo_fall.subs(Variable.__defaults__).evalf(
        subs={demo_fall.definition.t: 1}) == 4.9


def test_units():
    """Check units during definition."""
    with pytest.raises(ValueError):

        class invalid_units(Equation):

            class x(Variable):
                unit = meter

            expr = Eq(demo_g, x)


def test_args():
    """Test defined args."""
    assert set(demo_fall.definition.args()) == {
        demo_g.definition,
        demo_fall.definition.d.definition,
        demo_fall.definition.t.definition, }


<<<<<<< HEAD
def test_get_variables():
    """Test free symbols."""
    assert set(get_variables(demo_velocity)) == {
        demo_v, demo_t, demo_g}
=======
def test_free_symbols():
    """Test free symbols."""
    assert set(demo_velocity.free_symbols) == {
        v, t, demo_g}
>>>>>>> 481c9d39


def test_unit_check():
    """Check unit test involving temperature."""

    class combined_units(Equation):

        class x_mol(Variable):
            unit = joule / mole / kelvin

        class x_J(Variable):
            unit = joule

        class x_K(Variable):
            unit = kelvin

        class x_M(Variable):
            unit = mole

        expr = Eq(x_mol, x_J / x_M / x_K)


def test_double_registration():
    """Check double registration warning."""

    class demo_double(Equation):
        """First."""

        expr = Eq(demo_g, demo_g)

    assert Equation.__registry__[demo_double].__doc__ == 'First.'

    with pytest.warns(UserWarning):

        class demo_double(Equation):  # ignore: W0232
            """Second."""

            expr = Eq(demo_g, demo_g)

    assert Equation.__registry__[demo_double].__doc__ == 'Second.'


@pytest.mark.skip(reason="needs rewrite for SymPy")
def test_equation_writer(tmpdir):
    """EquationWriter creates importable file with internal variables."""
    from sympy import var
    g = {}
    d = var('d')
    t = var('t')
    writer_td = EquationWriter(docstring='Test of Equation_writer.')
    writer_td.eq(
        'demo_fall',
        Eq(demo_g, d / t ** 2),
        doc='Test equation.\n\n    (Some reference)\n    ',
        variables=[{
            "name": "d",
            "value": '0.9',
            "units": meter,
            "latexname": 'p_1'}, {
                "name": "t",
                "units": second,
                "latexname": 'p_2'}])
    eq_file = tmpdir.mkdir('test').join('test_equations.py')
    writer_td.write(eq_file.strpath)
    execfile(eq_file.strpath, g)
    assert g['demo_fall'].definition.d.definition.default == 0.9


@pytest.mark.skip(reason="needs rewrite for SymPy")
def test_equation_writer_linebreaks(tmpdir):
    """EquationWriter breaks long import lines."""
    from essm.variables.physics.thermodynamics import alpha_a, D_va, P_wa, \
        R_mol, T_a, M_O2, P_O2, P_N2, M_N2, M_w, Le, C_wa, rho_a, P_a

    contents = {}
    writer_td = EquationWriter(docstring='Test of Equation_writer.')
    writer_td.eq(
        'eq_Le',
        Eq(Le, alpha_a / D_va),
        doc='Le as function of alpha_a and D_va.')
    writer_td.eq(
        'eq_Cwa',
        Eq(C_wa, P_wa / (R_mol * T_a)),
        doc='C_wa as a function of P_wa and T_a.')
    writer_td.eq(
        'eq_rhoa_Pwa_Ta',
        Eq(rho_a, (M_w * P_wa + M_N2 * P_N2 + M_O2 * P_O2) / (R_mol * T_a)),
        doc='rho_a as a function of P_wa and T_a.')
    writer_td.eq(
        'eq_Pa',
        Eq(P_a, P_N2 + P_O2 + P_wa),
        doc='Calculate air pressure from partial pressures.')
    writer_td.eq(
        'eq_PN2_PO2',
        Eq(P_N2, x_N2 / x_O2 * P_O2),
        doc='Calculate P_N2 as a function of P_O2')

    eq_file = tmpdir.mkdir('test').join('test_equations.py')
    writer_td.write(eq_file.strpath)
    with open(eq_file.strpath) as outfile:
        maxlinelength = max([len(line) for line in outfile.readlines()])
    assert maxlinelength < 80<|MERGE_RESOLUTION|>--- conflicted
+++ resolved
@@ -40,19 +40,8 @@
 
 class demo_velocity(Equation):
     """Test equation."""
-<<<<<<< HEAD
 
     expr = Eq(demo_v, demo_g * demo_t)
-=======
-    
-    class v(Variable):
-        unit = meter/second
-        
-    class t(Variable):
-        unit = meter
-    
-    expr = Eq(v, demo_g * t)
->>>>>>> 481c9d39
 
 
 def test_equation():
@@ -82,17 +71,10 @@
         demo_fall.definition.t.definition, }
 
 
-<<<<<<< HEAD
 def test_get_variables():
-    """Test free symbols."""
+    """Test free variables."""
     assert set(get_variables(demo_velocity)) == {
         demo_v, demo_t, demo_g}
-=======
-def test_free_symbols():
-    """Test free symbols."""
-    assert set(demo_velocity.free_symbols) == {
-        v, t, demo_g}
->>>>>>> 481c9d39
 
 
 def test_unit_check():
