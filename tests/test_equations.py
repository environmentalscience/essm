# -*- coding: utf-8 -*-
"""Test equations."""

import pytest

from essm import Eq
from essm._generator import EquationWriter
from essm.equations import Equation
from essm.variables import Variable
from essm.variables.units import joule, kelvin, meter, mole, second
from essm.variables.utils import (extract_variables, replace_defaults,
                                  replace_variables)
from sympy import Derivative, S, Symbol, solve
from sympy.physics.units import Quantity, length, meter


class demo_g(Variable):
    """Test variable."""

    default = 9.8
    unit = meter / second ** 2


class demo_d(Variable):
    """Test variable."""

    unit = meter


class demo_d1(Variable):
    """Test variable."""

    unit = meter


class demo_v(Variable):
    """Test variable."""

    unit = meter / second


class demo_fall(Equation):
    """Test equation."""

    class t(Variable):
        unit = second

    expr = Eq(demo_d, S(1) / S(2) * demo_g * t ** 2)


def test_equation():
    """Test variable definition."""
    assert demo_fall.__doc__ == demo_fall.definition.__doc__
<<<<<<< HEAD
    assert demo_fall.rhs.subs(Variable.__defaults__
                              ).evalf(subs={demo_fall.definition.t: 1}) == 4.9
=======
    assert demo_fall.subs(Variable.__defaults__
                          ).evalf(subs={demo_fall.definition.t: 1}) == 4.9
>>>>>>> 7efa1f87


def test_units():
    """Check units during definition."""
    with pytest.raises(ValueError):

        class invalid_units(Equation):

            class x(Variable):
                unit = meter

            expr = Eq(demo_g, x)


def test_units_derivative():
    """Check units of derivative."""

    class valid_units(Equation):

        expr = Eq(demo_v, Derivative(demo_d, demo_fall.definition.t))

    with pytest.raises(ValueError):

        class invalid_units_derivative(Equation):

            expr = Eq(demo_g, Derivative(demo_d, demo_fall.definition.t))


def test_integral():
    """Test that variables can be used as integration symbols."""
    from sympy import integrate

    assert demo_g * demo_fall.definition.t ** S(3) / S(6) == integrate(
        demo_fall.rhs, demo_fall.definition.t
    )


def test_args():
    """Test defined args."""
    assert set(demo_fall.definition.args()) == {
        demo_g.definition,
        demo_d.definition,
        demo_fall.definition.t.definition,
    }


def test_variable_extraction():
    """Test extract variables from expression."""
    expr = demo_fall.rhs
    assert extract_variables(expr) == {demo_g, demo_fall.definition.t}


def test_variable_replacement():
    """Test replace variables by values and symbols in expression."""
    expr = demo_fall
    vdict = Variable.__defaults__.copy()
    vdict[Symbol('x')] = 1
    assert replace_variables(expr, vdict) == \
        Eq(demo_d, 4.9 * demo_fall.definition.t ** 2)


def test_variable_defaults():
    """Test replace variables in expression by their default values."""
    expr = demo_fall
    assert replace_defaults(expr) == \
        Eq(demo_d, 4.9*demo_fall.definition.t**2*meter/second**2)


def test_substitution():
    """Test if .subs() method gives the same result as replace_variables."""
    assert demo_fall.subs(demo_d, demo_d1) == \
        replace_variables(demo_fall, {demo_d: demo_d1})


def test_unit_check():
    """Check unit test involving temperature."""

    class combined_units(Equation):

        class x_mol(Variable):
            unit = joule / mole / kelvin

        class x_J(Variable):
            unit = joule

        class x_K(Variable):
            unit = kelvin

        class x_M(Variable):
            unit = mole

        expr = Eq(x_mol, x_J / x_M / x_K)


def test_check_unit():
    """Make sure that check_unit works with terms that are not equations."""

    assert Variable.check_unit(demo_fall.rhs) == \
        S(1) / S(2) * demo_g * demo_fall.definition.t ** 2


def test_double_registration():
    """Check double registration warning."""

    class demo_double(Equation):
        """First."""

        expr = Eq(demo_g, demo_g)

    assert Equation.__registry__[demo_double].__doc__ == 'First.'

    with pytest.warns(UserWarning):

        class demo_double(Equation):  # ignore: W0232
            """Second."""

            expr = Eq(demo_g, demo_g)

    assert Equation.__registry__[demo_double].__doc__ == 'Second.'


def test_solve():
    """Check that equation solving works"""

    demo_d2 = type('demo_d2', (Variable, ), {'unit': meter})
    assert solve(
        10 ** 6 * demo_d1 - 0.031e6 * demo_d + 0.168 * demo_d2, demo_d1
    ) == [0.031 * demo_d - 1.68e-7 * demo_d2]


@pytest.mark.skip(reason="needs rewrite for SymPy")
def test_equation_writer(tmpdir):
    """EquationWriter creates importable file with internal variables."""
    from sympy import var
    g = {}
    d = var('d')
    t = var('t')
    writer_td = EquationWriter(docstring='Test of Equation_writer.')
    writer_td.eq(
        'demo_fall',
        Eq(demo_g, d / t ** 2),
        doc='Test equation.\n\n    (Some reference)\n    ',
        variables=[{
            "name": "d",
            "value": '0.9',
            "units": meter,
            "latexname": 'p_1'
        }, {
            "name": "t",
            "units": second,
            "latexname": 'p_2'
        }]
    )
    eq_file = tmpdir.mkdir('test').join('test_equations.py')
    writer_td.write(eq_file.strpath)
    execfile(eq_file.strpath, g)
    assert g['demo_fall'].definition.d.definition.default == 0.9


@pytest.mark.skip(reason="needs rewrite for SymPy")
def test_equation_writer_linebreaks(tmpdir):
    """EquationWriter breaks long import lines."""
    from essm.variables.physics.thermodynamics import alpha_a, D_va, P_wa, \
        R_mol, T_a, M_O2, P_O2, P_N2, M_N2, M_w, Le, C_wa, rho_a, P_a

    writer_td = EquationWriter(docstring='Test of Equation_writer.')
    writer_td.eq(
        'eq_Le',
        Eq(Le, alpha_a / D_va),
        doc='Le as function of alpha_a and D_va.'
    )
    writer_td.eq(
        'eq_Cwa',
        Eq(C_wa, P_wa / (R_mol * T_a)),
        doc='C_wa as a function of P_wa and T_a.'
    )
    writer_td.eq(
        'eq_rhoa_Pwa_Ta',
        Eq(rho_a, (M_w * P_wa + M_N2 * P_N2 + M_O2 * P_O2) / (R_mol * T_a)),
        doc='rho_a as a function of P_wa and T_a.'
    )
    writer_td.eq(
        'eq_Pa',
        Eq(P_a, P_N2 + P_O2 + P_wa),
        doc='Calculate air pressure from partial pressures.'
    )
    writer_td.eq(
        'eq_PN2_PO2',
        Eq(P_N2, x_N2 / x_O2 * P_O2),
        doc='Calculate P_N2 as a function of P_O2'
    )

    eq_file = tmpdir.mkdir('test').join('test_equations.py')
    writer_td.write(eq_file.strpath)
    with open(eq_file.strpath) as outfile:
        maxlinelength = max([len(line) for line in outfile.readlines()])
    assert maxlinelength < 80<|MERGE_RESOLUTION|>--- conflicted
+++ resolved
@@ -51,13 +51,9 @@
 def test_equation():
     """Test variable definition."""
     assert demo_fall.__doc__ == demo_fall.definition.__doc__
-<<<<<<< HEAD
+
     assert demo_fall.rhs.subs(Variable.__defaults__
                               ).evalf(subs={demo_fall.definition.t: 1}) == 4.9
-=======
-    assert demo_fall.subs(Variable.__defaults__
-                          ).evalf(subs={demo_fall.definition.t: 1}) == 4.9
->>>>>>> 7efa1f87
 
 
 def test_units():
